// SPDX-License-Identifier: GPL-3.0-or-later
// Copyright (c) 2019 Scipp contributors (https://github.com/scipp)
/// @file
/// @author Simon Heybrock
#include <variant>

#include "scipp/core/dataset.h"
#include "scipp/core/except.h"

#include "bind_data_access.h"
#include "bind_operators.h"
#include "bind_slice_methods.h"
#include "make_variable.h"
#include "pybind11.h"

using namespace scipp;
using namespace scipp::core;

namespace py = pybind11;

template <class T, class ConstT>
void bind_mutable_proxy(py::module &m, const std::string &name) {
  py::class_<ConstT>(m, (name + "ConstProxy").c_str());
  py::class_<T, ConstT> proxy(m, (name + "Proxy").c_str());
  proxy.def("__len__", &T::size)
      .def("__getitem__", &T::operator[], py::return_value_policy::move,
           py::keep_alive<0, 1>())
      .def("__iter__",
           [](T &self) {
             return py::make_iterator(self.begin(), self.end(),
                                      py::return_value_policy::move);
           },
           py::keep_alive<0, 1>())
      .def("__contains__", &T::contains);
  bind_comparison<T>(proxy);
}

template <class T, class... Ignored>
void bind_coord_properties(py::class_<T, Ignored...> &c) {
  // For some reason the return value policy and/or keep-alive policy do not
  // work unless we wrap things in py::cpp_function.
  c.def_property_readonly(
      "coords",
      py::cpp_function([](T &self) { return self.coords(); },
                       py::return_value_policy::move, py::keep_alive<0, 1>()));
  c.def_property_readonly(
      "labels",
      py::cpp_function([](T &self) { return self.labels(); },
                       py::return_value_policy::move, py::keep_alive<0, 1>()));
  c.def_property_readonly("attrs",
                          py::cpp_function([](T &self) { return self.attrs(); },
                                           py::return_value_policy::move,
                                           py::keep_alive<0, 1>()));
}

template <class T, class... Ignored>
void bind_dataset_proxy_methods(py::class_<T, Ignored...> &c) {
  c.def("__len__", &T::size);
  c.def("__repr__", [](const T &self) { return to_string(self); });
  c.def("__iter__",
        [](T &self) {
          return py::make_iterator(self.begin(), self.end(),
                                   py::return_value_policy::move);
        },
        py::return_value_policy::move, py::keep_alive<0, 1>());
  c.def("__getitem__",
        [](T &self, const std::string &name) { return self[name]; },
        py::keep_alive<0, 1>());
  c.def("__contains__", &T::contains);
  c.def("__eq__",
        [](const T &self, const Dataset &other) { return self == other; });
  c.def("__eq__",
        [](const T &self, const DatasetProxy &other) { return self == other; });
  c.def("__ne__",
        [](const T &self, const Dataset &other) { return self == other; });
  c.def("__ne__",
        [](const T &self, const DatasetProxy &other) { return self == other; });
  c.def("copy", [](const T &self) { return Dataset(self); },
        "Make a copy of a Dataset or DatasetProxy and return it as a Dataset.");
}

void init_dataset(py::module &m) {
  py::class_<Slice>(m, "Slice");

  bind_mutable_proxy<CoordsProxy, CoordsConstProxy>(m, "Coords");
  bind_mutable_proxy<LabelsProxy, LabelsConstProxy>(m, "Labels");
  bind_mutable_proxy<AttrsProxy, AttrsConstProxy>(m, "Attrs");

  py::class_<DataArray>(m, "DataArray");
  py::class_<DataConstProxy>(m, "DataConstProxy");
  py::class_<DataProxy, DataConstProxy> dataProxy(m, "DataProxy");
  dataProxy.def_property_readonly(
      "data", py::cpp_function(
                  [](const DataProxy &self) {
                    return self.hasData() ? py::cast(self.data()) : py::none();
                  },
                  py::return_value_policy::move, py::keep_alive<0, 1>()));
  dataProxy.def("__repr__",
                [](const DataProxy &self) { return to_string(self); });
  // dataProxy.def_property_readonly("name", &DataProxy::name,
  //                                 "The name of the data under which it is "
  //                                 "registered in the Dataset (read-only).");
  // dataProxy.def_property_readonly("name",
  //                                 [](const DataProxy &self) { return self.name_as_string(); },
  //                                 "The name of the data under which it is "
  //                                 "registered in the Dataset (read-only).");
  // dataProxy.def_property_readonly("name",
  //                                 py::cpp_function([](const DataProxy &self) { return self.name_as_string(); }, py::return_value_policy::move),
  //                                 "The name of the data under which it is "
  //                                 "registered in the Dataset (read-only).");

  dataProxy.def_property_readonly("name",
                                  py::cpp_function([](const DataProxy &self) -> std::string { return std::string(self.name()); }, py::return_value_policy::copy),
                                  "The name of the data under which it is "
                                  "registered in the Dataset (read-only).");
  // dataProxy.def_property_readonly("name",
  //                                 py::cpp_function([](const DataProxy &self) { return self.name(); }, py::return_value_policy::copy),
  //                                 "The name of the data under which it is "
  //                                 "registered in the Dataset (read-only).");
  // dataProxy.def_property_readonly("name",
  //                                 [](const DataProxy &self) { return std::string(self.name()); },
  //                                 "The name of the data under which it is "
  //                                 "registered in the Dataset (read-only).");
  // dataProxy.def("name", [](const DataProxy &self) { return std::string("x"); });
  // dataProxy.def("name",
  //               py::cpp_function([](const DataProxy &self) -> std::string { return std::string(self.name()); }, py::return_value_policy::move),
  //               "The name of the data under which it is "
  //               "registered in the Dataset (read-only).");

  py::class_<DatasetConstProxy>(m, "DatasetConstProxy");
  py::class_<DatasetProxy, DatasetConstProxy> datasetProxy(m, "DatasetProxy");

  py::class_<Dataset> dataset(m, "Dataset");
  dataset.def(py::init<>())
      .def(py::init([](const std::map<std::string, Variable> &data,
                       const std::map<Dim, Variable> &coords,
                       const std::map<std::string, Variable> &labels) {
             Dataset d;
             for (const auto & [ name, item ] : data)
               d.setData(name, item);
             for (const auto & [ dim, item ] : coords)
               d.setCoord(dim, item);
             for (const auto & [ name, item ] : labels)
               d.setLabels(name, item);
             return d;
           }),
           py::arg("data") = std::map<std::string, Variable>{},
           py::arg("coords") = std::map<Dim, Variable>{},
           py::arg("labels") = std::map<std::string, Variable>{})
      .def(py::init([](const DatasetProxy &other) { return Dataset{other}; }))
      .def("__setitem__", [](Dataset &self, const std::string &name,
                             Variable data) { self.setData(name, data); })
      .def("__setitem__",
           [](Dataset &self, const std::string &name,
              const DataConstProxy &data) { self.setData(name, data); })
      // TODO: nvaytet: I do not understand why this is not covered by the
      // py::implicitly_convertible<VariableProxy, Variable>();
      // statement in variable.cpp, but this is needed if a VariableProxy is
      // used instead of a Variable.
      // Maybe it's because it's in a different file?
      .def("__setitem__",
<<<<<<< HEAD
           [](Dataset &self, const std::string &name,
              const VariableProxy &data) { self.setData(name, data); })
      .def("__setitem__",
           [](Dataset &self, const std::tuple<Dim, scipp::index> &index,
              DatasetProxy &other) {
             auto[dim, i] = index;
             for (const auto[name, item] : self.slice(Slice(dim, i)))
               item.assign(other[name]);
=======
           [](Dataset &self, const std::string &name, const DataArray &data) {
             self.setData(name, data);
>>>>>>> 36b7fb9b
           })
      .def("set_sparse_coord", &Dataset::setSparseCoord)
      .def("set_sparse_labels", &Dataset::setSparseLabels)
      .def("set_coord", &Dataset::setCoord)
      .def("set_coord",
           [](Dataset &self, const Dim &label, py::array &values,
              std::optional<py::array> &variances, const units::Unit unit,
              const py::object &dtype) {
             self.setCoord(label, doMakeVariable({label}, values, variances,
                                                 unit, dtype));
           },
           py::arg("dims"), py::arg("values"),
           py::arg("variances") = std::nullopt,
           py::arg("unit") = units::Unit(units::dimensionless),
           py::arg("dtype") = py::none())
      .def("set_labels", &Dataset::setLabels)
      .def("set_attr", &Dataset::setAttr);

  bind_dataset_proxy_methods(dataset);
  bind_dataset_proxy_methods(datasetProxy);

  bind_coord_properties(dataset);
  bind_coord_properties(datasetProxy);
  bind_coord_properties(dataProxy);

  bind_slice_methods(dataset);
  bind_slice_methods(datasetProxy);
  bind_slice_methods(dataProxy);

  bind_comparison<Dataset>(dataset);
  bind_comparison<DatasetProxy>(dataset);
  bind_comparison<Dataset>(datasetProxy);
  bind_comparison<DatasetProxy>(datasetProxy);
  bind_comparison<DataProxy>(dataProxy);

  bind_in_place_binary<Dataset>(dataset);
  bind_in_place_binary<DatasetProxy>(dataset);
  bind_in_place_binary<DataProxy>(dataset);
  bind_in_place_binary<Dataset>(datasetProxy);
  bind_in_place_binary<DatasetProxy>(datasetProxy);
  bind_in_place_binary<DataProxy>(datasetProxy);
  bind_in_place_binary<DataProxy>(dataProxy);

  bind_binary<Dataset>(dataset);
  bind_binary<DatasetProxy>(dataset);
  bind_binary<DataProxy>(dataset);
  bind_binary<Dataset>(datasetProxy);
  bind_binary<DatasetProxy>(datasetProxy);
  bind_binary<DataProxy>(datasetProxy);
  bind_binary<Dataset>(dataProxy);
  bind_binary<DatasetProxy>(dataProxy);
  bind_binary<DataProxy>(dataProxy);

  bind_data_properties(dataProxy);

  m.def("histogram",
        [](const DataConstProxy &ds, const Variable &bins) {
          return core::histogram(ds, bins);
        },
        py::call_guard<py::gil_scoped_release>(),
        "Returns a new Variable with values in bins for for sparse dims");

  m.def("histogram",
        [](const DataConstProxy &ds, const VariableConstProxy &bins) {
          return core::histogram(ds, bins);
        },
        py::call_guard<py::gil_scoped_release>(),
        "Returns a new Variabble with values in bins for sparse dims");

  m.def("histogram",
        [](const Dataset &ds, const VariableConstProxy &bins) {
          return core::histogram(ds, bins);
        },
        py::call_guard<py::gil_scoped_release>(),
        "Returns a new Dataset with histograms for sparse dims");

  m.def("histogram",
        [](const Dataset &ds, const Variable &bins) {
          return core::histogram(ds, bins);
        },
        py::call_guard<py::gil_scoped_release>(),
        "Returns a new Dataset with histograms for sparse dims");

  py::implicitly_convertible<DataArray, DataConstProxy>();
}<|MERGE_RESOLUTION|>--- conflicted
+++ resolved
@@ -159,7 +159,6 @@
       // used instead of a Variable.
       // Maybe it's because it's in a different file?
       .def("__setitem__",
-<<<<<<< HEAD
            [](Dataset &self, const std::string &name,
               const VariableProxy &data) { self.setData(name, data); })
       .def("__setitem__",
@@ -168,10 +167,9 @@
              auto[dim, i] = index;
              for (const auto[name, item] : self.slice(Slice(dim, i)))
                item.assign(other[name]);
-=======
+      .def("__setitem__",
            [](Dataset &self, const std::string &name, const DataArray &data) {
              self.setData(name, data);
->>>>>>> 36b7fb9b
            })
       .def("set_sparse_coord", &Dataset::setSparseCoord)
       .def("set_sparse_labels", &Dataset::setSparseLabels)
