--- conflicted
+++ resolved
@@ -32,7 +32,6 @@
             MantidDataHelper.find_file(filename),
             OutputWorkspace="test_ws{}".format(__file__))
 
-<<<<<<< HEAD
 #    def test_Workspace2D(self):
 #        import mantid.simpleapi as mantid
 #        eventWS = mantid.CloneWorkspace(self.base_event_ws)
@@ -217,7 +216,7 @@
 
         md_event = CreateMDWorkspace(Dimensions=3,
                                      Extents=[-10, 10, -10, 10, -10, 10],
-                                     Names='A,B,C',
+                                     Names='Q_x,Q_y,Q_z',
                                      Units='U,U,U',
                                      Frames='QLab,QLab,QLab',
                                      StoreInADS=False)
@@ -225,9 +224,9 @@
                         PeakParams=[100000, 0, 0, 0, 1],
                         StoreInADS=False)  # Add Peak
         md_histo = BinMD(InputWorkspace=md_event,
-                         AlignedDim0='A,-10,10,3',
-                         AlignedDim1='B,-10,10,4',
-                         AlignedDim2='C,-10,10,5',
+                         AlignedDim0='Q_x,-10,10,3',
+                         AlignedDim1='Q_y,-10,10,4',
+                         AlignedDim2='Q_z,-10,10,5',
                          StoreInADS=False)
         file_name = 'md_histo.nxs'
         SaveMD(InputWorkspace=md_histo,
@@ -250,154 +249,152 @@
         self.assertEqual(100000, max_1d[max_index])
 
         self.assertTrue('nevents' in histo_dataset.attrs)
-=======
-    def test_Workspace2D(self):
-        import mantid.simpleapi as mantid
-        eventWS = mantid.CloneWorkspace(self.base_event_ws)
-        ws = mantid.Rebin(eventWS, 10000, PreserveEvents=False)
-        d = mantidcompat.convert_Workspace2D_to_dataarray(ws)
-        self.assertEqual(
-            d.attrs["run"].value.getProperty("run_start").value,
-            "2012-05-21T15:14:56.279289666",
-        )
-
-    def test_EventWorkspace(self):
-        import mantid.simpleapi as mantid
-        eventWS = mantid.CloneWorkspace(self.base_event_ws)
-        ws = mantid.Rebin(eventWS, 10000)
-
-        binned_mantid = mantidcompat.convert_Workspace2D_to_dataarray(ws)
-
-        target_tof = binned_mantid.coords[sc.Dim.Tof]
-        d = mantidcompat.convertEventWorkspace_to_dataarray(
-            eventWS, False)
-        binned = sc.histogram(d, target_tof)
-
-        delta = sc.sum(binned_mantid - binned, sc.Dim.Spectrum)
-        delta = sc.sum(delta, sc.Dim.Tof)
-        self.assertLess(np.abs(delta.value), 1e-5)
-
-    def test_unit_conversion(self):
-        import mantid.simpleapi as mantid
-        eventWS = mantid.CloneWorkspace(self.base_event_ws)
-        ws = mantid.Rebin(eventWS, 10000, PreserveEvents=False)
-        tmp = mantidcompat.convert_Workspace2D_to_dataarray(ws)
-        target_tof = tmp.coords[sc.Dim.Tof]
-        ws = mantid.ConvertUnits(InputWorkspace=ws,
-                                 Target="Wavelength",
-                                 EMode="Elastic")
-        converted_mantid = mantidcompat.convert_Workspace2D_to_dataarray(ws)
-
-        da = mantidcompat.convertEventWorkspace_to_dataarray(
-            eventWS, False)
-        da = sc.histogram(da, target_tof)
-        d = sc.Dataset(da)
-        converted = sc.neutron.convert(d, sc.Dim.Tof, sc.Dim.Wavelength)
-
-        self.assertTrue(
-            np.all(np.isclose(converted_mantid.values, converted[""].values)))
-        self.assertTrue(
-            np.all(
-                np.isclose(
-                    converted_mantid.coords[sc.Dim.Wavelength].values,
-                    converted.coords[sc.Dim.Wavelength].values,
-                )))
-        # delta = sc.sum(converted_mantid - converted, sc.Dim.Spectrum)
-
-    @staticmethod
-    def _mask_bins_and_spectra(ws, xmin, xmax, num_spectra):
-        import mantid.simpleapi as mantid
-        masked_ws = mantid.MaskBins(ws, XMin=xmin, XMax=xmax)
-
-        # mask the first 3 spectra
-        for i in range(num_spectra):
-            masked_ws.spectrumInfo().setMasked(i, True)
-
-        return masked_ws
-
-    def test_Workspace2D_common_bins_masks(self):
-        import mantid.simpleapi as mantid
-        eventWS = mantid.CloneWorkspace(self.base_event_ws)
-        ws = mantid.Rebin(eventWS, 10000, PreserveEvents=False)
-        ws_x = ws.readX(0)
-
-        # mask the first 3 bins, range is taken as [XMin, XMax)
-        masked_ws = self._mask_bins_and_spectra(ws,
-                                                xmin=ws_x[0],
-                                                xmax=ws_x[3],
-                                                num_spectra=3)
-
-        self.assertTrue(masked_ws.isCommonBins())
-
-        ds = mantidcompat.convert_Workspace2D_to_dataarray(masked_ws)
-
-        np.testing.assert_array_equal(
-            ds.masks["bin"].values[0:3],
-            [True, True, True])
-
-        np.testing.assert_array_equal(
-            ds.masks["spectrum"].values[0:3],
-            [True, True, True])
-
-    def test_Workspace2D_not_common_bins_masks(self):
-        import mantid.simpleapi as mantid
-        eventWS = mantid.CloneWorkspace(self.base_event_ws)
-        ws = mantid.Rebin(eventWS, 10000, PreserveEvents=False)
-        ws = mantid.ConvertUnits(ws, "Wavelength",
-                                 EMode="Direct",
-                                 EFixed=0.1231)
-
-        # these X values will mask different number of bins
-        masked_ws = self._mask_bins_and_spectra(ws, -214, -192, num_spectra=3)
-
-        self.assertFalse(masked_ws.isCommonBins())
-
-        ds = mantidcompat.convert_Workspace2D_to_dataarray(masked_ws)
-
-        # bin with 3 masks
-        np.testing.assert_array_equal(
-            ds.masks["bin"].values[0],
-            [True, True, False, False, False])
-
-        # bin with only 2
-        np.testing.assert_array_equal(
-            ds.masks["bin"].values[31],
-            [True, True, True, False, False])
-
-        np.testing.assert_array_equal(
-            ds.masks["spectrum"].values[0:3],
-            [True, True, True])
-
-    def test_Workspace2D_with_separate_monitors(self):
-        filename = MantidDataHelper.find_file("WISH00016748.raw")
-        ds = mantidcompat.load(filename,
-                               mantid_args={"LoadMonitors": "Separate"})
-        monitors = ds.attrs['monitors'].values
-        assert isinstance(monitors, sc.DataArray)
-        assert monitors.shape == [5, 4471]
-
-    def test_Workspace2D_with_include_monitors(self):
-        filename = MantidDataHelper.find_file("WISH00016748.raw")
-        ds = mantidcompat.load(filename,
-                               mantid_args={"LoadMonitors": "Include"})
-        monitors = ds.attrs['monitors'].values
-        assert isinstance(monitors, sc.DataArray)
-        assert monitors.shape == [5, 4471]
-
-    def test_EventWorkspace_with_monitors(self):
-        filename = MantidDataHelper.find_file("CNCS_51936_event.nxs")
-        ds = mantidcompat.load(filename, mantid_args={"LoadMonitors": True})
-        monitors = ds.attrs['monitors'].values
-        assert isinstance(monitors, sc.DataArray)
-        assert monitors.shape == [2, 200001]
-
-    def test_Workspace2D_with_specific_axis_units(self):
-        filename = MantidDataHelper.find_file("iris26176_graphite002_sqw.nxs")
-        ds = mantidcompat.load(filename)
-        assert ds.shape == [23, 200]
-        assert ds.dims == [sc.Dim.Q, sc.Dim.EnergyTransfer]
-
->>>>>>> 342cbfe4
+    
+#    def test_Workspace2D(self):
+#        import mantid.simpleapi as mantid
+#        eventWS = mantid.CloneWorkspace(self.base_event_ws)
+#        ws = mantid.Rebin(eventWS, 10000, PreserveEvents=False)
+#        d = mantidcompat.convert_Workspace2D_to_dataarray(ws)
+#        self.assertEqual(
+#            d.attrs["run"].value.getProperty("run_start").value,
+#            "2012-05-21T15:14:56.279289666",
+#        )
+#
+#    def test_EventWorkspace(self):
+#        import mantid.simpleapi as mantid
+#        eventWS = mantid.CloneWorkspace(self.base_event_ws)
+#        ws = mantid.Rebin(eventWS, 10000)
+#
+#        binned_mantid = mantidcompat.convert_Workspace2D_to_dataarray(ws)
+#
+#        target_tof = binned_mantid.coords[sc.Dim.Tof]
+#        d = mantidcompat.convertEventWorkspace_to_dataarray(
+#            eventWS, False)
+#        binned = sc.histogram(d, target_tof)
+#
+#        delta = sc.sum(binned_mantid - binned, sc.Dim.Spectrum)
+#        delta = sc.sum(delta, sc.Dim.Tof)
+#        self.assertLess(np.abs(delta.value), 1e-5)
+#
+#    def test_unit_conversion(self):
+#        import mantid.simpleapi as mantid
+#        eventWS = mantid.CloneWorkspace(self.base_event_ws)
+#        ws = mantid.Rebin(eventWS, 10000, PreserveEvents=False)
+#        tmp = mantidcompat.convert_Workspace2D_to_dataarray(ws)
+#        target_tof = tmp.coords[sc.Dim.Tof]
+#        ws = mantid.ConvertUnits(InputWorkspace=ws,
+#                                 Target="Wavelength",
+#                                 EMode="Elastic")
+#        converted_mantid = mantidcompat.convert_Workspace2D_to_dataarray(ws)
+#
+#        da = mantidcompat.convertEventWorkspace_to_dataarray(
+#            eventWS, False)
+#        da = sc.histogram(da, target_tof)
+#        d = sc.Dataset(da)
+#        converted = sc.neutron.convert(d, sc.Dim.Tof, sc.Dim.Wavelength)
+#
+#        self.assertTrue(
+#            np.all(np.isclose(converted_mantid.values, converted[""].values)))
+#        self.assertTrue(
+#            np.all(
+#                np.isclose(
+#                    converted_mantid.coords[sc.Dim.Wavelength].values,
+#                    converted.coords[sc.Dim.Wavelength].values,
+#                )))
+#        # delta = sc.sum(converted_mantid - converted, sc.Dim.Spectrum)
+#
+#    @staticmethod
+#    def _mask_bins_and_spectra(ws, xmin, xmax, num_spectra):
+#        import mantid.simpleapi as mantid
+#        masked_ws = mantid.MaskBins(ws, XMin=xmin, XMax=xmax)
+#
+#        # mask the first 3 spectra
+#        for i in range(num_spectra):
+#            masked_ws.spectrumInfo().setMasked(i, True)
+#
+#        return masked_ws
+#
+#    def test_Workspace2D_common_bins_masks(self):
+#        import mantid.simpleapi as mantid
+#        eventWS = mantid.CloneWorkspace(self.base_event_ws)
+#        ws = mantid.Rebin(eventWS, 10000, PreserveEvents=False)
+#        ws_x = ws.readX(0)
+#
+#        # mask the first 3 bins, range is taken as [XMin, XMax)
+#        masked_ws = self._mask_bins_and_spectra(ws,
+#                                                xmin=ws_x[0],
+#                                                xmax=ws_x[3],
+#                                                num_spectra=3)
+#
+#        self.assertTrue(masked_ws.isCommonBins())
+#
+#        ds = mantidcompat.convert_Workspace2D_to_dataarray(masked_ws)
+#
+#        np.testing.assert_array_equal(
+#            ds.masks["bin"].values[0:3],
+#            [True, True, True])
+#
+#        np.testing.assert_array_equal(
+#            ds.masks["spectrum"].values[0:3],
+#            [True, True, True])
+#
+#    def test_Workspace2D_not_common_bins_masks(self):
+#        import mantid.simpleapi as mantid
+#        eventWS = mantid.CloneWorkspace(self.base_event_ws)
+#        ws = mantid.Rebin(eventWS, 10000, PreserveEvents=False)
+#        ws = mantid.ConvertUnits(ws, "Wavelength",
+#                                 EMode="Direct",
+#                                 EFixed=0.1231)
+#
+#        # these X values will mask different number of bins
+#        masked_ws = self._mask_bins_and_spectra(ws, -214, -192, num_spectra=3)
+#
+#        self.assertFalse(masked_ws.isCommonBins())
+#
+#        ds = mantidcompat.convert_Workspace2D_to_dataarray(masked_ws)
+#
+#        # bin with 3 masks
+#        np.testing.assert_array_equal(
+#            ds.masks["bin"].values[0],
+#            [True, True, False, False, False])
+#
+#        # bin with only 2
+#        np.testing.assert_array_equal(
+#            ds.masks["bin"].values[31],
+#            [True, True, True, False, False])
+#
+#        np.testing.assert_array_equal(
+#            ds.masks["spectrum"].values[0:3],
+#            [True, True, True])
+#
+#    def test_Workspace2D_with_separate_monitors(self):
+#        filename = MantidDataHelper.find_file("WISH00016748.raw")
+#        ds = mantidcompat.load(filename,
+#                               mantid_args={"LoadMonitors": "Separate"})
+#        monitors = ds.attrs['monitors'].values
+#        assert isinstance(monitors, sc.DataArray)
+#        assert monitors.shape == [5, 4471]
+#
+#    def test_Workspace2D_with_include_monitors(self):
+#        filename = MantidDataHelper.find_file("WISH00016748.raw")
+#        ds = mantidcompat.load(filename,
+#                               mantid_args={"LoadMonitors": "Include"})
+#        monitors = ds.attrs['monitors'].values
+#        assert isinstance(monitors, sc.DataArray)
+#        assert monitors.shape == [5, 4471]
+#
+#    def test_EventWorkspace_with_monitors(self):
+#        filename = MantidDataHelper.find_file("CNCS_51936_event.nxs")
+#        ds = mantidcompat.load(filename, mantid_args={"LoadMonitors": True})
+#        monitors = ds.attrs['monitors'].values
+#        assert isinstance(monitors, sc.DataArray)
+#        assert monitors.shape == [2, 200001]
+#
+#    def test_Workspace2D_with_specific_axis_units(self):
+#        filename = MantidDataHelper.find_file("iris26176_graphite002_sqw.nxs")
+#        ds = mantidcompat.load(filename)
+#        assert ds.shape == [23, 200]
+#        assert ds.dims == [sc.Dim.Q, sc.Dim.EnergyTransfer]
 
 if __name__ == "__main__":
     unittest.main()