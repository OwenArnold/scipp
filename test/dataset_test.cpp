--- conflicted
+++ resolved
@@ -263,15 +263,6 @@
   Dataset d;
   d.insert(Data::Value, "name1", {}, {1.1});
   d.insert(Data::Value, "name2", {}, {1.1});
-<<<<<<< HEAD
-  EXPECT_THROW_MSG_SUBSTR(d.get(Data::Value), std::runtime_error,
-                          "could not find variable with tag "
-                          "Data::Value and name");
-  EXPECT_THROW_MSG_SUBSTR(d.get(Data::Int),
-                          dataset::except::VariableNotFoundError,
-                          "could not find variable with tag "
-                          "Data::Int and name");
-=======
   EXPECT_THROW_MSG(d.get(Data::Value), std::runtime_error,
                    "Dataset with 2 variables, could not find variable with tag "
                    "Data::Value and name ``.");
@@ -279,7 +270,6 @@
                    dataset::except::VariableNotFoundError,
                    "Dataset with 2 variables, could not find variable with tag "
                    "Data::Variance and name ``.");
->>>>>>> 917adcf7
 }
 
 TEST(Dataset, get_named) {
